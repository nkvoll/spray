--- conflicted
+++ resolved
@@ -1,10 +1 @@
-<<<<<<< HEAD
-addSbtPlugin("me.lessis" % "ls-sbt" % "0.1.2")
-
-resolvers ++= Seq(
-  "less is" at "http://repo.lessis.me",
-  "coda" at "http://repo.codahale.com"
-)
-=======
-addSbtPlugin("me.lessis" % "ls-sbt" % "0.1.2")
->>>>>>> d63a3273
+addSbtPlugin("me.lessis" % "ls-sbt" % "0.1.2")